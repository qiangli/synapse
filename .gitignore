--- conflicted
+++ resolved
@@ -25,15 +25,9 @@
 *.tls.dh
 *.tls.key
 
-<<<<<<< HEAD
 .coverage*
 coverage.*
 !.coveragerc
-=======
-.coverage
-.coverage.*
-!.coverage.rc
->>>>>>> 9c2af7b2
 htmlcov
 
 demo/*/*.db
