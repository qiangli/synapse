--- conflicted
+++ resolved
@@ -1085,11 +1085,6 @@
 
         prev_state_ids = yield context.get_prev_state_ids(self.store)
 
-<<<<<<< HEAD
-        prev_state_ids = yield context.get_prev_state_ids(self.store)
-
-=======
->>>>>>> 16d97018
         state_ids = list(prev_state_ids.values())
         auth_chain = yield self.store.get_auth_chain(state_ids)
 
