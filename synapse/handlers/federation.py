--- conflicted
+++ resolved
@@ -374,13 +374,8 @@
                         for event_id in missing_auth - failed_to_fetch
                     ],
                     consumeErrors=True
-<<<<<<< HEAD
                 )).addErrback(unwrapFirstError)
-                auth_events.update({a.event_id: a for a in results})
-=======
-                ).addErrback(unwrapFirstError)
                 auth_events.update({a.event_id: a for a in results if a})
->>>>>>> 3e86dcf1
                 required_auth.update(
                     a_id for event in results for a_id, _ in event.auth_events if event
                 )
