#!/usr/bin/env python
# -*- coding: utf-8 -*-
# Copyright 2014-2016 OpenMarket Ltd
#
# Licensed under the Apache License, Version 2.0 (the "License");
# you may not use this file except in compliance with the License.
# You may obtain a copy of the License at
#
#     http://www.apache.org/licenses/LICENSE-2.0
#
# Unless required by applicable law or agreed to in writing, software
# distributed under the License is distributed on an "AS IS" BASIS,
# WITHOUT WARRANTIES OR CONDITIONS OF ANY KIND, either express or implied.
# See the License for the specific language governing permissions and
# limitations under the License.

import synapse

import logging
import os
import sys
from synapse.config._base import ConfigError

from synapse.python_dependencies import (
    check_requirements, DEPENDENCY_LINKS
)

from synapse.rest import ClientRestResource
from synapse.storage.engines import create_engine, IncorrectDatabaseSetup
from synapse.storage import are_all_users_on_domain
from synapse.storage.prepare_database import UpgradeDatabaseException, prepare_database

from synapse.server import HomeServer


from twisted.conch.manhole import ColoredManhole
from twisted.conch.insults import insults
from twisted.conch import manhole_ssh
from twisted.cred import checkers, portal


from twisted.internet import reactor, task, defer
from twisted.application import service
from twisted.web.resource import Resource, EncodingResourceWrapper
from twisted.web.static import File
from twisted.web.server import GzipEncoderFactory
from synapse.http.server import RootRedirect
from synapse.rest.media.v0.content_repository import ContentRepoResource
from synapse.rest.media.v1.media_repository import MediaRepositoryResource
from synapse.rest.key.v1.server_key_resource import LocalKey
from synapse.rest.key.v2 import KeyApiV2Resource
from synapse.api.urls import (
    FEDERATION_PREFIX, WEB_CLIENT_PREFIX, CONTENT_REPO_PREFIX,
    SERVER_KEY_PREFIX, LEGACY_MEDIA_PREFIX, MEDIA_PREFIX, STATIC_PREFIX,
    SERVER_KEY_V2_PREFIX,
)
from synapse.config.homeserver import HomeServerConfig
from synapse.crypto import context_factory
from synapse.util.logcontext import LoggingContext
from synapse.metrics.resource import MetricsResource, METRICS_PREFIX
from synapse.replication.resource import ReplicationResource, REPLICATION_PREFIX
from synapse.federation.transport.server import TransportLayerServer

from synapse.util.rlimit import change_resource_limit
from synapse.util.versionstring import get_version_string
from synapse.util.httpresourcetree import create_resource_tree

from synapse.http.site import SynapseSite

from synapse import events

from daemonize import Daemonize

logger = logging.getLogger("synapse.app.homeserver")


def gz_wrap(r):
    return EncodingResourceWrapper(r, [GzipEncoderFactory()])


def build_resource_for_web_client(hs):
    webclient_path = hs.get_config().web_client_location
    if not webclient_path:
        try:
            import syweb
        except ImportError:
            quit_with_error(
                "Could not find a webclient.\n\n"
                "Please either install the matrix-angular-sdk or configure\n"
                "the location of the source to serve via the configuration\n"
                "option `web_client_location`\n\n"
                "To install the `matrix-angular-sdk` via pip, run:\n\n"
                "    pip install '%(dep)s'\n"
                "\n"
                "You can also disable hosting of the webclient via the\n"
                "configuration option `web_client`\n"
                % {"dep": DEPENDENCY_LINKS["matrix-angular-sdk"]}
            )
        syweb_path = os.path.dirname(syweb.__file__)
        webclient_path = os.path.join(syweb_path, "webclient")
    # GZip is disabled here due to
    # https://twistedmatrix.com/trac/ticket/7678
    # (It can stay enabled for the API resources: they call
    # write() with the whole body and then finish() straight
    # after and so do not trigger the bug.
    # GzipFile was removed in commit 184ba09
    # return GzipFile(webclient_path)  # TODO configurable?
    return File(webclient_path)  # TODO configurable?


class SynapseHomeServer(HomeServer):
    def _listener_http(self, config, listener_config):
        port = listener_config["port"]
        bind_address = listener_config.get("bind_address", "")
        tls = listener_config.get("tls", False)
        site_tag = listener_config.get("tag", port)

        if tls and config.no_tls:
            return

        resources = {}
        for res in listener_config["resources"]:
            for name in res["names"]:
                if name == "client":
                    client_resource = ClientRestResource(self)
                    if res["compress"]:
                        client_resource = gz_wrap(client_resource)

                    resources.update({
                        "/_matrix/client/api/v1": client_resource,
                        "/_matrix/client/r0": client_resource,
                        "/_matrix/client/unstable": client_resource,
                        "/_matrix/client/v2_alpha": client_resource,
                        "/_matrix/client/versions": client_resource,
                    })

                if name == "federation":
                    resources.update({
                        FEDERATION_PREFIX: TransportLayerServer(self),
                    })

                if name in ["static", "client"]:
                    resources.update({
                        STATIC_PREFIX: File(
                            os.path.join(os.path.dirname(synapse.__file__), "static")
                        ),
                    })

                if name in ["media", "federation", "client"]:
                    media_repo = MediaRepositoryResource(self)
                    resources.update({
                        MEDIA_PREFIX: media_repo,
                        LEGACY_MEDIA_PREFIX: media_repo,
                        CONTENT_REPO_PREFIX: ContentRepoResource(
                            self, self.config.uploads_path, self.auth, self.content_addr
                        ),
                    })

                if name in ["keys", "federation"]:
                    resources.update({
                        SERVER_KEY_PREFIX: LocalKey(self),
                        SERVER_KEY_V2_PREFIX: KeyApiV2Resource(self),
                    })

                if name == "webclient":
                    resources[WEB_CLIENT_PREFIX] = build_resource_for_web_client(self)

                if name == "metrics" and self.get_config().enable_metrics:
                    resources[METRICS_PREFIX] = MetricsResource(self)

                if name == "replication":
                    resources[REPLICATION_PREFIX] = ReplicationResource(self)

        if WEB_CLIENT_PREFIX in resources:
            root_resource = RootRedirect(WEB_CLIENT_PREFIX)
        else:
            root_resource = Resource()

        root_resource = create_resource_tree(resources, root_resource)
        if tls:
            reactor.listenSSL(
                port,
                SynapseSite(
                    "synapse.access.https.%s" % (site_tag,),
                    site_tag,
                    listener_config,
                    root_resource,
                ),
                self.tls_server_context_factory,
                interface=bind_address
            )
        else:
            reactor.listenTCP(
                port,
                SynapseSite(
                    "synapse.access.http.%s" % (site_tag,),
                    site_tag,
                    listener_config,
                    root_resource,
                ),
                interface=bind_address
            )
        logger.info("Synapse now listening on port %d", port)

    def start_listening(self):
        config = self.get_config()

        for listener in config.listeners:
            if listener["type"] == "http":
                self._listener_http(config, listener)
            elif listener["type"] == "manhole":
                checker = checkers.InMemoryUsernamePasswordDatabaseDontUse(
                    matrix="rabbithole"
                )

                rlm = manhole_ssh.TerminalRealm()
                rlm.chainedProtocolFactory = lambda: insults.ServerProtocol(
                    ColoredManhole,
                    {
                        "__name__": "__console__",
                        "hs": self,
                    }
                )

                f = manhole_ssh.ConchFactory(portal.Portal(rlm, [checker]))

                reactor.listenTCP(
                    listener["port"],
                    f,
                    interface=listener.get("bind_address", '127.0.0.1')
                )
            else:
                logger.warn("Unrecognized listener type: %s", listener["type"])

    def run_startup_checks(self, db_conn, database_engine):
        all_users_native = are_all_users_on_domain(
            db_conn.cursor(), database_engine, self.hostname
        )
        if not all_users_native:
            quit_with_error(
                "Found users in database not native to %s!\n"
                "You cannot changed a synapse server_name after it's been configured"
                % (self.hostname,)
            )

        try:
            database_engine.check_database(db_conn.cursor())
        except IncorrectDatabaseSetup as e:
            quit_with_error(e.message)

    def get_db_conn(self, run_new_connection=True):
        # Any param beginning with cp_ is a parameter for adbapi, and should
        # not be passed to the database engine.
        db_params = {
            k: v for k, v in self.db_config.get("args", {}).items()
            if not k.startswith("cp_")
        }
        db_conn = self.database_engine.module.connect(**db_params)

        if run_new_connection:
            self.database_engine.on_new_connection(db_conn)
        return db_conn


def quit_with_error(error_string):
    message_lines = error_string.split("\n")
    line_length = max([len(l) for l in message_lines if len(l) < 80]) + 2
    sys.stderr.write("*" * line_length + '\n')
    for line in message_lines:
        sys.stderr.write(" %s\n" % (line.rstrip(),))
    sys.stderr.write("*" * line_length + '\n')
    sys.exit(1)


def setup(config_options):
    """
    Args:
        config_options_options: The options passed to Synapse. Usually
            `sys.argv[1:]`.

    Returns:
        HomeServer
    """
    try:
        config = HomeServerConfig.load_config(
            "Synapse Homeserver",
            config_options,
            generate_section="Homeserver"
        )
    except ConfigError as e:
        sys.stderr.write("\n" + e.message + "\n")
        sys.exit(1)

    if not config:
        # If a config isn't returned, and an exception isn't raised, we're just
        # generating config files and shouldn't try to continue.
        sys.exit(0)

    config.setup_logging()

    # check any extra requirements we have now we have a config
    check_requirements(config)

    version_string = get_version_string("Synapse", synapse)

    logger.info("Server hostname: %s", config.server_name)
    logger.info("Server version: %s", version_string)

    events.USE_FROZEN_DICTS = config.use_frozen_dicts

    tls_server_context_factory = context_factory.ServerContextFactory(config)

    database_engine = create_engine(config.database_config)
    config.database_config["args"]["cp_openfun"] = database_engine.on_new_connection

    hs = SynapseHomeServer(
        config.server_name,
        db_config=config.database_config,
        tls_server_context_factory=tls_server_context_factory,
        config=config,
        content_addr=config.content_addr,
        version_string=version_string,
        database_engine=database_engine,
    )

    logger.info("Preparing database: %s...", config.database_config['name'])

    try:
        db_conn = hs.get_db_conn(run_new_connection=False)
        prepare_database(db_conn, database_engine, config=config)
        database_engine.on_new_connection(db_conn)

        hs.run_startup_checks(db_conn, database_engine)

        db_conn.commit()
    except UpgradeDatabaseException:
        sys.stderr.write(
            "\nFailed to upgrade database.\n"
            "Have you checked for version specific instructions in"
            " UPGRADES.rst?\n"
        )
        sys.exit(1)

    logger.info("Database prepared in %s.", config.database_config['name'])

    hs.setup()
    hs.start_listening()

    def start():
        hs.get_pusherpool().start()
        hs.get_state_handler().start_caching()
        hs.get_datastore().start_profiling()
        hs.get_datastore().start_doing_background_updates()
        hs.get_replication_layer().start_get_pdu_cache()

    reactor.callWhenRunning(start)

    return hs


class SynapseService(service.Service):
    """A twisted Service class that will start synapse. Used to run synapse
    via twistd and a .tac.
    """
    def __init__(self, config):
        self.config = config

    def startService(self):
        hs = setup(self.config)
        change_resource_limit(hs.config.soft_file_limit)

    def stopService(self):
        return self._port.stopListening()


<<<<<<< HEAD
def create_resource_tree(desired_tree, redirect_root_to_web_client=True):
    """Create the resource tree for this Home Server.

    This in unduly complicated because Twisted does not support putting
    child resources more than 1 level deep at a time.

    Args:
        web_client (bool): True to enable the web client.
        redirect_root_to_web_client (bool): True to redirect '/' to the
        location of the web client. This does nothing if web_client is not
        True.
    """
    if redirect_root_to_web_client and WEB_CLIENT_PREFIX in desired_tree:
        root_resource = RootRedirect(WEB_CLIENT_PREFIX)
    else:
        root_resource = Resource()

    # ideally we'd just use getChild and putChild but getChild doesn't work
    # unless you give it a Request object IN ADDITION to the name :/ So
    # instead, we'll store a copy of this mapping so we can actually add
    # extra resources to existing nodes. See self._resource_id for the key.
    resource_mappings = {}
    for full_path, res in desired_tree.items():
        logger.info("Attaching %s to path %s", res, full_path)
        last_resource = root_resource
        for path_seg in full_path.split('/')[1:-1]:
            if path_seg not in last_resource.listNames():
                # resource doesn't exist, so make a "dummy resource"
                child_resource = Resource()
                last_resource.putChild(path_seg, child_resource)
                res_id = _resource_id(last_resource, path_seg)
                resource_mappings[res_id] = child_resource
                last_resource = child_resource
            else:
                # we have an existing Resource, use that instead.
                res_id = _resource_id(last_resource, path_seg)
                last_resource = resource_mappings[res_id]

        # ===========================
        # now attach the actual desired resource
        last_path_seg = full_path.split('/')[-1]

        # if there is already a resource here, thieve its children and
        # replace it
        res_id = _resource_id(last_resource, last_path_seg)
        if res_id in resource_mappings:
            # there is a dummy resource at this path already, which needs
            # to be replaced with the desired resource.
            existing_dummy_resource = resource_mappings[res_id]
            for child_name in existing_dummy_resource.listNames():
                child_res_id = _resource_id(
                    existing_dummy_resource, child_name
                )
                child_resource = resource_mappings[child_res_id]
                # steal the children
                res.putChild(child_name, child_resource)

        # finally, insert the desired resource in the right place
        last_resource.putChild(last_path_seg, res)
        res_id = _resource_id(last_resource, last_path_seg)
        resource_mappings[res_id] = res

    return root_resource


def _resource_id(resource, path_seg):
    """Construct an arbitrary resource ID so you can retrieve the mapping
    later.

    If you want to represent resource A putChild resource B with path C,
    the mapping should looks like _resource_id(A,C) = B.

    Args:
        resource (Resource): The *parent* Resourceb
        path_seg (str): The name of the child Resource to be attached.
    Returns:
        str: A unique string which can be a key to the child Resource.
    """
    return "%s-%s" % (resource, path_seg)
=======
class SynapseRequest(Request):
    def __init__(self, site, *args, **kw):
        Request.__init__(self, *args, **kw)
        self.site = site
        self.authenticated_entity = None
        self.start_time = 0

    def __repr__(self):
        # We overwrite this so that we don't log ``access_token``
        return '<%s at 0x%x method=%s uri=%s clientproto=%s site=%s>' % (
            self.__class__.__name__,
            id(self),
            self.method,
            self.get_redacted_uri(),
            self.clientproto,
            self.site.site_tag,
        )

    def get_redacted_uri(self):
        return ACCESS_TOKEN_RE.sub(
            r'\1<redacted>\3',
            self.uri
        )

    def get_user_agent(self):
        return self.requestHeaders.getRawHeaders("User-Agent", [None])[-1]

    def started_processing(self):
        self.site.access_logger.info(
            "%s - %s - Received request: %s %s",
            self.getClientIP(),
            self.site.site_tag,
            self.method,
            self.get_redacted_uri()
        )
        self.start_time = int(time.time() * 1000)

    def finished_processing(self):

        try:
            context = LoggingContext.current_context()
            ru_utime, ru_stime = context.get_resource_usage()
            db_txn_count = context.db_txn_count
            db_txn_duration = context.db_txn_duration
        except:
            ru_utime, ru_stime = (0, 0)
            db_txn_count, db_txn_duration = (0, 0)

        self.site.access_logger.info(
            "%s - %s - {%s}"
            " Processed request: %dms (%dms, %dms) (%dms/%d)"
            " %sB %s \"%s %s %s\" \"%s\"",
            self.getClientIP(),
            self.site.site_tag,
            self.authenticated_entity,
            int(time.time() * 1000) - self.start_time,
            int(ru_utime * 1000),
            int(ru_stime * 1000),
            int(db_txn_duration * 1000),
            int(db_txn_count),
            self.sentLength,
            self.code,
            self.method,
            self.get_redacted_uri(),
            self.clientproto,
            self.get_user_agent(),
        )

    @contextlib.contextmanager
    def processing(self):
        self.started_processing()
        yield
        self.finished_processing()


class XForwardedForRequest(SynapseRequest):
    def __init__(self, *args, **kw):
        SynapseRequest.__init__(self, *args, **kw)

    """
    Add a layer on top of another request that only uses the value of an
    X-Forwarded-For header as the result of C{getClientIP}.
    """
    def getClientIP(self):
        """
        @return: The client address (the first address) in the value of the
            I{X-Forwarded-For header}.  If the header is not present, return
            C{b"-"}.
        """
        return self.requestHeaders.getRawHeaders(
            b"x-forwarded-for", [b"-"])[0].split(b",")[0].strip()


class SynapseRequestFactory(object):
    def __init__(self, site, x_forwarded_for):
        self.site = site
        self.x_forwarded_for = x_forwarded_for

    def __call__(self, *args, **kwargs):
        if self.x_forwarded_for:
            return XForwardedForRequest(self.site, *args, **kwargs)
        else:
            return SynapseRequest(self.site, *args, **kwargs)


class SynapseSite(Site):
    """
    Subclass of a twisted http Site that does access logging with python's
    standard logging
    """
    def __init__(self, logger_name, site_tag, config, resource, *args, **kwargs):
        Site.__init__(self, resource, *args, **kwargs)

        self.site_tag = site_tag

        proxied = config.get("x_forwarded", False)
        self.requestFactory = SynapseRequestFactory(self, proxied)
        self.access_logger = logging.getLogger(logger_name)

    def log(self, request):
        pass
>>>>>>> e57df8fa


def run(hs):
    PROFILE_SYNAPSE = False
    if PROFILE_SYNAPSE:
        def profile(func):
            from cProfile import Profile
            from threading import current_thread

            def profiled(*args, **kargs):
                profile = Profile()
                profile.enable()
                func(*args, **kargs)
                profile.disable()
                ident = current_thread().ident
                profile.dump_stats("/tmp/%s.%s.%i.pstat" % (
                    hs.hostname, func.__name__, ident
                ))

            return profiled

        from twisted.python.threadpool import ThreadPool
        ThreadPool._worker = profile(ThreadPool._worker)
        reactor.run = profile(reactor.run)

    start_time = hs.get_clock().time()

    @defer.inlineCallbacks
    def phone_stats_home():
        logger.info("Gathering stats for reporting")
        now = int(hs.get_clock().time())
        uptime = int(now - start_time)
        if uptime < 0:
            uptime = 0

        stats = {}
        stats["homeserver"] = hs.config.server_name
        stats["timestamp"] = now
        stats["uptime_seconds"] = uptime
        stats["total_users"] = yield hs.get_datastore().count_all_users()

        room_count = yield hs.get_datastore().get_room_count()
        stats["total_room_count"] = room_count

        stats["daily_active_users"] = yield hs.get_datastore().count_daily_users()
        daily_messages = yield hs.get_datastore().count_daily_messages()
        if daily_messages is not None:
            stats["daily_messages"] = daily_messages

        logger.info("Reporting stats to matrix.org: %s" % (stats,))
        try:
            yield hs.get_simple_http_client().put_json(
                "https://matrix.org/report-usage-stats/push",
                stats
            )
        except Exception as e:
            logger.warn("Error reporting stats: %s", e)

    if hs.config.report_stats:
        phone_home_task = task.LoopingCall(phone_stats_home)
        logger.info("Scheduling stats reporting for 24 hour intervals")
        phone_home_task.start(60 * 60 * 24, now=False)

    def in_thread():
        # Uncomment to enable tracing of log context changes.
        # sys.settrace(logcontext_tracer)
        with LoggingContext("run"):
            change_resource_limit(hs.config.soft_file_limit)
            reactor.run()

    if hs.config.daemonize:

        if hs.config.print_pidfile:
            print (hs.config.pid_file)

        daemon = Daemonize(
            app="synapse-homeserver",
            pid=hs.config.pid_file,
            action=lambda: in_thread(),
            auto_close_fds=False,
            verbose=True,
            logger=logger,
        )

        daemon.start()
    else:
        in_thread()


def main():
    with LoggingContext("main"):
        # check base requirements
        check_requirements()
        hs = setup(sys.argv[1:])
        run(hs)


if __name__ == '__main__':
    main()<|MERGE_RESOLUTION|>--- conflicted
+++ resolved
@@ -373,211 +373,6 @@
         return self._port.stopListening()
 
 
-<<<<<<< HEAD
-def create_resource_tree(desired_tree, redirect_root_to_web_client=True):
-    """Create the resource tree for this Home Server.
-
-    This in unduly complicated because Twisted does not support putting
-    child resources more than 1 level deep at a time.
-
-    Args:
-        web_client (bool): True to enable the web client.
-        redirect_root_to_web_client (bool): True to redirect '/' to the
-        location of the web client. This does nothing if web_client is not
-        True.
-    """
-    if redirect_root_to_web_client and WEB_CLIENT_PREFIX in desired_tree:
-        root_resource = RootRedirect(WEB_CLIENT_PREFIX)
-    else:
-        root_resource = Resource()
-
-    # ideally we'd just use getChild and putChild but getChild doesn't work
-    # unless you give it a Request object IN ADDITION to the name :/ So
-    # instead, we'll store a copy of this mapping so we can actually add
-    # extra resources to existing nodes. See self._resource_id for the key.
-    resource_mappings = {}
-    for full_path, res in desired_tree.items():
-        logger.info("Attaching %s to path %s", res, full_path)
-        last_resource = root_resource
-        for path_seg in full_path.split('/')[1:-1]:
-            if path_seg not in last_resource.listNames():
-                # resource doesn't exist, so make a "dummy resource"
-                child_resource = Resource()
-                last_resource.putChild(path_seg, child_resource)
-                res_id = _resource_id(last_resource, path_seg)
-                resource_mappings[res_id] = child_resource
-                last_resource = child_resource
-            else:
-                # we have an existing Resource, use that instead.
-                res_id = _resource_id(last_resource, path_seg)
-                last_resource = resource_mappings[res_id]
-
-        # ===========================
-        # now attach the actual desired resource
-        last_path_seg = full_path.split('/')[-1]
-
-        # if there is already a resource here, thieve its children and
-        # replace it
-        res_id = _resource_id(last_resource, last_path_seg)
-        if res_id in resource_mappings:
-            # there is a dummy resource at this path already, which needs
-            # to be replaced with the desired resource.
-            existing_dummy_resource = resource_mappings[res_id]
-            for child_name in existing_dummy_resource.listNames():
-                child_res_id = _resource_id(
-                    existing_dummy_resource, child_name
-                )
-                child_resource = resource_mappings[child_res_id]
-                # steal the children
-                res.putChild(child_name, child_resource)
-
-        # finally, insert the desired resource in the right place
-        last_resource.putChild(last_path_seg, res)
-        res_id = _resource_id(last_resource, last_path_seg)
-        resource_mappings[res_id] = res
-
-    return root_resource
-
-
-def _resource_id(resource, path_seg):
-    """Construct an arbitrary resource ID so you can retrieve the mapping
-    later.
-
-    If you want to represent resource A putChild resource B with path C,
-    the mapping should looks like _resource_id(A,C) = B.
-
-    Args:
-        resource (Resource): The *parent* Resourceb
-        path_seg (str): The name of the child Resource to be attached.
-    Returns:
-        str: A unique string which can be a key to the child Resource.
-    """
-    return "%s-%s" % (resource, path_seg)
-=======
-class SynapseRequest(Request):
-    def __init__(self, site, *args, **kw):
-        Request.__init__(self, *args, **kw)
-        self.site = site
-        self.authenticated_entity = None
-        self.start_time = 0
-
-    def __repr__(self):
-        # We overwrite this so that we don't log ``access_token``
-        return '<%s at 0x%x method=%s uri=%s clientproto=%s site=%s>' % (
-            self.__class__.__name__,
-            id(self),
-            self.method,
-            self.get_redacted_uri(),
-            self.clientproto,
-            self.site.site_tag,
-        )
-
-    def get_redacted_uri(self):
-        return ACCESS_TOKEN_RE.sub(
-            r'\1<redacted>\3',
-            self.uri
-        )
-
-    def get_user_agent(self):
-        return self.requestHeaders.getRawHeaders("User-Agent", [None])[-1]
-
-    def started_processing(self):
-        self.site.access_logger.info(
-            "%s - %s - Received request: %s %s",
-            self.getClientIP(),
-            self.site.site_tag,
-            self.method,
-            self.get_redacted_uri()
-        )
-        self.start_time = int(time.time() * 1000)
-
-    def finished_processing(self):
-
-        try:
-            context = LoggingContext.current_context()
-            ru_utime, ru_stime = context.get_resource_usage()
-            db_txn_count = context.db_txn_count
-            db_txn_duration = context.db_txn_duration
-        except:
-            ru_utime, ru_stime = (0, 0)
-            db_txn_count, db_txn_duration = (0, 0)
-
-        self.site.access_logger.info(
-            "%s - %s - {%s}"
-            " Processed request: %dms (%dms, %dms) (%dms/%d)"
-            " %sB %s \"%s %s %s\" \"%s\"",
-            self.getClientIP(),
-            self.site.site_tag,
-            self.authenticated_entity,
-            int(time.time() * 1000) - self.start_time,
-            int(ru_utime * 1000),
-            int(ru_stime * 1000),
-            int(db_txn_duration * 1000),
-            int(db_txn_count),
-            self.sentLength,
-            self.code,
-            self.method,
-            self.get_redacted_uri(),
-            self.clientproto,
-            self.get_user_agent(),
-        )
-
-    @contextlib.contextmanager
-    def processing(self):
-        self.started_processing()
-        yield
-        self.finished_processing()
-
-
-class XForwardedForRequest(SynapseRequest):
-    def __init__(self, *args, **kw):
-        SynapseRequest.__init__(self, *args, **kw)
-
-    """
-    Add a layer on top of another request that only uses the value of an
-    X-Forwarded-For header as the result of C{getClientIP}.
-    """
-    def getClientIP(self):
-        """
-        @return: The client address (the first address) in the value of the
-            I{X-Forwarded-For header}.  If the header is not present, return
-            C{b"-"}.
-        """
-        return self.requestHeaders.getRawHeaders(
-            b"x-forwarded-for", [b"-"])[0].split(b",")[0].strip()
-
-
-class SynapseRequestFactory(object):
-    def __init__(self, site, x_forwarded_for):
-        self.site = site
-        self.x_forwarded_for = x_forwarded_for
-
-    def __call__(self, *args, **kwargs):
-        if self.x_forwarded_for:
-            return XForwardedForRequest(self.site, *args, **kwargs)
-        else:
-            return SynapseRequest(self.site, *args, **kwargs)
-
-
-class SynapseSite(Site):
-    """
-    Subclass of a twisted http Site that does access logging with python's
-    standard logging
-    """
-    def __init__(self, logger_name, site_tag, config, resource, *args, **kwargs):
-        Site.__init__(self, resource, *args, **kwargs)
-
-        self.site_tag = site_tag
-
-        proxied = config.get("x_forwarded", False)
-        self.requestFactory = SynapseRequestFactory(self, proxied)
-        self.access_logger = logging.getLogger(logger_name)
-
-    def log(self, request):
-        pass
->>>>>>> e57df8fa
-
-
 def run(hs):
     PROFILE_SYNAPSE = False
     if PROFILE_SYNAPSE:
