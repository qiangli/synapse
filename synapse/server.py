# -*- coding: utf-8 -*-
# Copyright 2014-2016 OpenMarket Ltd
#
# Licensed under the Apache License, Version 2.0 (the "License");
# you may not use this file except in compliance with the License.
# You may obtain a copy of the License at
#
#     http://www.apache.org/licenses/LICENSE-2.0
#
# Unless required by applicable law or agreed to in writing, software
# distributed under the License is distributed on an "AS IS" BASIS,
# WITHOUT WARRANTIES OR CONDITIONS OF ANY KIND, either express or implied.
# See the License for the specific language governing permissions and
# limitations under the License.


# This file provides some classes for setting up (partially-populated)
# homeservers; either as a full homeserver as a real application, or a small
# partial one for unit test mocking.

# Imports required for the default HomeServer() implementation
from twisted.web.client import BrowserLikePolicyForHTTPS
from twisted.enterprise import adbapi

from synapse.federation import initialize_http_replication
from synapse.http.client import SimpleHttpClient,  InsecureInterceptableContextFactory
from synapse.notifier import Notifier
from synapse.api.auth import Auth
from synapse.handlers import Handlers
from synapse.state import StateHandler
from synapse.storage import get_datastore
from synapse.util import Clock
from synapse.util.distributor import Distributor
from synapse.streams.events import EventSources
from synapse.api.ratelimiting import Ratelimiter
from synapse.crypto.keyring import Keyring
from synapse.push.pusherpool import PusherPool
from synapse.events.builder import EventBuilderFactory
from synapse.api.filtering import Filtering

from synapse.http.matrixfederationclient import MatrixFederationHttpClient

import logging


logger = logging.getLogger(__name__)


class HomeServer(object):
    """A basic homeserver object without lazy component builders.

    This will need all of the components it requires to either be passed as
    constructor arguments, or the relevant methods overriding to create them.
    Typically this would only be used for unit tests.

    For every dependency in the DEPENDENCIES list below, this class creates one
    method,
        def get_DEPENDENCY(self)
    which returns the value of that dependency. If no value has yet been set
    nor was provided to the constructor, it will attempt to call a lazy builder
    method called
        def build_DEPENDENCY(self)
    which must be implemented by the subclass. This code may call any of the
    required "get" methods on the instance to obtain the sub-dependencies that
    one requires.
    """

    DEPENDENCIES = [
        'config',
        'clock',
        'http_client',
        'db_pool',
        'persistence_service',
        'replication_layer',
        'datastore',
        'handlers',
        'v1auth',
        'auth',
        'rest_servlet_factory',
        'state_handler',
        'notifier',
        'distributor',
        'client_resource',
        'resource_for_federation',
        'resource_for_static_content',
        'resource_for_web_client',
        'resource_for_content_repo',
        'resource_for_server_key',
        'resource_for_server_key_v2',
        'resource_for_media_repository',
        'resource_for_metrics',
        'event_sources',
        'ratelimiter',
        'keyring',
        'pusherpool',
        'event_builder_factory',
        'filtering',
        'http_client_context_factory',
        'simple_http_client',
    ]

    def __init__(self, hostname, **kwargs):
        """
        Args:
            hostname : The hostname for the server.
        """
        self.hostname = hostname
        self._building = {}

        self.clock = Clock()
        self.distributor = Distributor()
        self.ratelimiter = Ratelimiter()

        # Other kwargs are explicit dependencies
        for depname in kwargs:
            setattr(self, depname, kwargs[depname])

    def setup(self):
        logger.info("Setting up.")
<<<<<<< HEAD
        self.datastore = get_datastore(self)
=======
        self.datastore = DataStore(self.get_db_conn(), self)
>>>>>>> 167d1df6
        logger.info("Finished setting up.")

    def get_ip_from_request(self, request):
        # X-Forwarded-For is handled by our custom request type.
        return request.getClientIP()

    def is_mine(self, domain_specific_string):
        return domain_specific_string.domain == self.hostname

    def is_mine_id(self, string):
        return string.split(":", 1)[1] == self.hostname

    def build_replication_layer(self):
        return initialize_http_replication(self)

    def build_handlers(self):
        return Handlers(self)

    def build_notifier(self):
        return Notifier(self)

    def build_auth(self):
        return Auth(self)

    def build_http_client_context_factory(self):
        return (
            InsecureInterceptableContextFactory()
            if self.config.use_insecure_ssl_client_just_for_testing_do_not_use
            else BrowserLikePolicyForHTTPS()
        )

    def build_simple_http_client(self):
        return SimpleHttpClient(self)

    def build_v1auth(self):
        orf = Auth(self)
        # Matrix spec makes no reference to what HTTP status code is returned,
        # but the V1 API uses 403 where it means 401, and the webclient
        # relies on this behaviour, so V1 gets its own copy of the auth
        # with backwards compat behaviour.
        orf.TOKEN_NOT_FOUND_HTTP_STATUS = 403
        return orf

    def build_state_handler(self):
        return StateHandler(self)

    def build_event_sources(self):
        return EventSources(self)

    def build_keyring(self):
        return Keyring(self)

    def build_event_builder_factory(self):
        return EventBuilderFactory(
            clock=self.get_clock(),
            hostname=self.hostname,
        )

    def build_filtering(self):
        return Filtering(self)

    def build_pusherpool(self):
        return PusherPool(self)

    def build_http_client(self):
        return MatrixFederationHttpClient(self)

    def build_db_pool(self):
        name = self.db_config["name"]

        return adbapi.ConnectionPool(
            name,
            **self.db_config.get("args", {})
        )


def _make_dependency_method(depname):
    def _get(hs):
        try:
            return getattr(hs, depname)
        except AttributeError:
            pass

        try:
            builder = getattr(hs, "build_%s" % (depname))
        except AttributeError:
            builder = None

        if builder:
            # Prevent cyclic dependencies from deadlocking
            if depname in hs._building:
                raise ValueError("Cyclic dependency while building %s" % (
                    depname,
                ))
            hs._building[depname] = 1

            dep = builder()
            setattr(hs, depname, dep)

            del hs._building[depname]

            return dep

        raise NotImplementedError(
            "%s has no %s nor a builder for it" % (
                type(hs).__name__, depname,
            )
        )

    setattr(HomeServer, "get_%s" % (depname), _get)


# Build magic accessors for every dependency
for depname in HomeServer.DEPENDENCIES:
    _make_dependency_method(depname)<|MERGE_RESOLUTION|>--- conflicted
+++ resolved
@@ -28,7 +28,7 @@
 from synapse.api.auth import Auth
 from synapse.handlers import Handlers
 from synapse.state import StateHandler
-from synapse.storage import get_datastore
+from synapse.storage import DataStore
 from synapse.util import Clock
 from synapse.util.distributor import Distributor
 from synapse.streams.events import EventSources
@@ -117,11 +117,7 @@
 
     def setup(self):
         logger.info("Setting up.")
-<<<<<<< HEAD
-        self.datastore = get_datastore(self)
-=======
         self.datastore = DataStore(self.get_db_conn(), self)
->>>>>>> 167d1df6
         logger.info("Finished setting up.")
 
     def get_ip_from_request(self, request):
