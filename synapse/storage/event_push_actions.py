# -*- coding: utf-8 -*-
# Copyright 2015 OpenMarket Ltd
#
# Licensed under the Apache License, Version 2.0 (the "License");
# you may not use this file except in compliance with the License.
# You may obtain a copy of the License at
#
#     http://www.apache.org/licenses/LICENSE-2.0
#
# Unless required by applicable law or agreed to in writing, software
# distributed under the License is distributed on an "AS IS" BASIS,
# WITHOUT WARRANTIES OR CONDITIONS OF ANY KIND, either express or implied.
# See the License for the specific language governing permissions and
# limitations under the License.

from ._base import SQLBaseStore
from twisted.internet import defer
from synapse.util.async import sleep
from synapse.util.caches.descriptors import cachedInlineCallbacks
from synapse.types import RoomStreamToken
from .stream import lower_bound

import logging
import ujson as json

logger = logging.getLogger(__name__)


DEFAULT_NOTIF_ACTION = ["notify", {"set_tweak": "highlight", "value": False}]
DEFAULT_HIGHLIGHT_ACTION = [
    "notify", {"set_tweak": "sound", "value": "default"}, {"set_tweak": "highlight"}
]


def _serialize_action(actions, is_highlight):
    """Custom serializer for actions. This allows us to "compress" common actions.

    We use the fact that most users have the same actions for notifs (and for
    highlights).
    We store these default actions as the empty string rather than the full JSON.
    Since the empty string isn't valid JSON there is no risk of this clashing with
    any real JSON actions
    """
    if is_highlight:
        if actions == DEFAULT_HIGHLIGHT_ACTION:
            return ""  # We use empty string as the column is non-NULL
    else:
        if actions == DEFAULT_NOTIF_ACTION:
            return ""
    return json.dumps(actions)


def _deserialize_action(actions, is_highlight):
    """Custom deserializer for actions. This allows us to "compress" common actions
    """
    if actions:
        return json.loads(actions)

    if is_highlight:
        return DEFAULT_HIGHLIGHT_ACTION
    else:
        return DEFAULT_NOTIF_ACTION


class EventPushActionsStore(SQLBaseStore):
    EPA_HIGHLIGHT_INDEX = "epa_highlight_index"

    def __init__(self, hs):
        super(EventPushActionsStore, self).__init__(hs)

        self.register_background_index_update(
            self.EPA_HIGHLIGHT_INDEX,
            index_name="event_push_actions_u_highlight",
            table="event_push_actions",
            columns=["user_id", "stream_ordering"],
        )

        self.register_background_index_update(
            "event_push_actions_highlights_index",
            index_name="event_push_actions_highlights_index",
            table="event_push_actions",
            columns=["user_id", "room_id", "topological_ordering", "stream_ordering"],
            where_clause="highlight=1"
        )

        self._doing_notif_rotation = False
        self._clock.looping_call(self._rotate_notifs, 30 * 60 * 1000)

    def _set_push_actions_for_event_and_users_txn(self, txn, event, tuples):
        """
        Args:
            event: the event set actions for
            tuples: list of tuples of (user_id, actions)
        """
        values = []
        for uid, actions in tuples:
            is_highlight = 1 if _action_has_highlight(actions) else 0

            values.append({
                'room_id': event.room_id,
                'event_id': event.event_id,
                'user_id': uid,
                'actions': _serialize_action(actions, is_highlight),
                'stream_ordering': event.internal_metadata.stream_ordering,
                'topological_ordering': event.depth,
                'notif': 1,
                'highlight': is_highlight,
            })

        for uid, __ in tuples:
            txn.call_after(
                self.get_unread_event_push_actions_by_room_for_user.invalidate_many,
                (event.room_id, uid)
            )
        self._simple_insert_many_txn(txn, "event_push_actions", values)

    @cachedInlineCallbacks(num_args=3, tree=True, max_entries=5000)
    def get_unread_event_push_actions_by_room_for_user(
            self, room_id, user_id, last_read_event_id
    ):
<<<<<<< HEAD
        def _get_unread_event_push_actions_by_room(txn):
            sql = (
                "SELECT stream_ordering, topological_ordering"
                " FROM events"
                " WHERE room_id = ? AND event_id = ?"
            )
            txn.execute(
                sql, (room_id, last_read_event_id)
            )
            results = txn.fetchall()
            if len(results) == 0:
                return {"notify_count": 0, "highlight_count": 0}

            stream_ordering = results[0][0]
            topological_ordering = results[0][1]
            token = RoomStreamToken(
                topological_ordering, stream_ordering
            )

            # First get number of notifications.
            # We don't need to put a notif=1 clause as all rows always have
            # notif=1
            sql = (
                "SELECT count(*)"
                " FROM (SELECT * FROM event_push_actions"
                " WHERE"
                " user_id = ?"
                " AND room_id = ?"
                " AND %s LIMIT 100) as ea"
            ) % (lower_bound(token, self.database_engine, inclusive=False),)
=======
        ret = yield self.runInteraction(
            "get_unread_event_push_actions_by_room",
            self._get_unread_counts_by_receipt_txn,
            room_id, user_id, last_read_event_id
        )
        defer.returnValue(ret)
>>>>>>> b6557f2c

    def _get_unread_counts_by_receipt_txn(self, txn, room_id, user_id,
                                          last_read_event_id):
        sql = (
            "SELECT stream_ordering, topological_ordering"
            " FROM events"
            " WHERE room_id = ? AND event_id = ?"
        )
        txn.execute(
            sql, (room_id, last_read_event_id)
        )
        results = txn.fetchall()
        if len(results) == 0:
            return {"notify_count": 0, "highlight_count": 0}

        stream_ordering = results[0][0]
        topological_ordering = results[0][1]

        return self._get_unread_counts_by_pos_txn(
            txn, room_id, user_id, topological_ordering, stream_ordering
        )

    def _get_unread_counts_by_pos_txn(self, txn, room_id, user_id, topological_ordering,
                                      stream_ordering):
        token = RoomStreamToken(
            topological_ordering, stream_ordering
        )

        # First get number of notifications.
        # We don't need to put a notif=1 clause as all rows always have
        # notif=1
        sql = (
            "SELECT count(*)"
            " FROM event_push_actions ea"
            " WHERE"
            " user_id = ?"
            " AND room_id = ?"
            " AND %s"
        ) % (lower_bound(token, self.database_engine, inclusive=False),)

        txn.execute(sql, (user_id, room_id))
        row = txn.fetchone()
        notify_count = row[0] if row else 0

        summary_notif_count = self._simple_select_one_onecol_txn(
            txn,
            table="event_push_summary",
            keyvalues={
                "user_id": user_id,
                "room_id": room_id,
            },
            retcol="notif_count",
            allow_none=True,
        )

        if summary_notif_count:
            notify_count += summary_notif_count

        # Now get the number of highlights
        sql = (
            "SELECT count(*)"
            " FROM event_push_actions ea"
            " WHERE"
            " highlight = 1"
            " AND user_id = ?"
            " AND room_id = ?"
            " AND %s"
        ) % (lower_bound(token, self.database_engine, inclusive=False),)

        txn.execute(sql, (user_id, room_id))
        row = txn.fetchone()
        highlight_count = row[0] if row else 0

        return {
            "notify_count": notify_count,
            "highlight_count": highlight_count,
        }

    @defer.inlineCallbacks
    def get_push_action_users_in_range(self, min_stream_ordering, max_stream_ordering):
        def f(txn):
            sql = (
                "SELECT DISTINCT(user_id) FROM event_push_actions WHERE"
                " stream_ordering >= ? AND stream_ordering <= ?"
            )
            txn.execute(sql, (min_stream_ordering, max_stream_ordering))
            return [r[0] for r in txn.fetchall()]
        ret = yield self.runInteraction("get_push_action_users_in_range", f)
        defer.returnValue(ret)

    @defer.inlineCallbacks
    def get_unread_push_actions_for_user_in_range_for_http(
        self, user_id, min_stream_ordering, max_stream_ordering, limit=20
    ):
        """Get a list of the most recent unread push actions for a given user,
        within the given stream ordering range. Called by the httppusher.

        Args:
            user_id (str): The user to fetch push actions for.
            min_stream_ordering(int): The exclusive lower bound on the
                stream ordering of event push actions to fetch.
            max_stream_ordering(int): The inclusive upper bound on the
                stream ordering of event push actions to fetch.
            limit (int): The maximum number of rows to return.
        Returns:
            A promise which resolves to a list of dicts with the keys "event_id",
            "room_id", "stream_ordering", "actions".
            The list will be ordered by ascending stream_ordering.
            The list will have between 0~limit entries.
        """
        # find rooms that have a read receipt in them and return the next
        # push actions
        def get_after_receipt(txn):
            # find rooms that have a read receipt in them and return the next
            # push actions
            sql = (
                "SELECT ep.event_id, ep.room_id, ep.stream_ordering, ep.actions,"
                "   ep.highlight "
                " FROM ("
                "   SELECT room_id,"
                "       MAX(topological_ordering) as topological_ordering,"
                "       MAX(stream_ordering) as stream_ordering"
                "   FROM events"
                "   INNER JOIN receipts_linearized USING (room_id, event_id)"
                "   WHERE receipt_type = 'm.read' AND user_id = ?"
                "   GROUP BY room_id"
                ") AS rl,"
                " event_push_actions AS ep"
                " WHERE"
                "   ep.room_id = rl.room_id"
                "   AND ("
                "       ep.topological_ordering > rl.topological_ordering"
                "       OR ("
                "           ep.topological_ordering = rl.topological_ordering"
                "           AND ep.stream_ordering > rl.stream_ordering"
                "       )"
                "   )"
                "   AND ep.user_id = ?"
                "   AND ep.stream_ordering > ?"
                "   AND ep.stream_ordering <= ?"
                " ORDER BY ep.stream_ordering ASC LIMIT ?"
            )
            args = [
                user_id, user_id,
                min_stream_ordering, max_stream_ordering, limit,
            ]
            txn.execute(sql, args)
            return txn.fetchall()
        after_read_receipt = yield self.runInteraction(
            "get_unread_push_actions_for_user_in_range_http_arr", get_after_receipt
        )

        # There are rooms with push actions in them but you don't have a read receipt in
        # them e.g. rooms you've been invited to, so get push actions for rooms which do
        # not have read receipts in them too.
        def get_no_receipt(txn):
            sql = (
                "SELECT ep.event_id, ep.room_id, ep.stream_ordering, ep.actions,"
                "   ep.highlight "
                " FROM event_push_actions AS ep"
                " INNER JOIN events AS e USING (room_id, event_id)"
                " WHERE"
                "   ep.room_id NOT IN ("
                "     SELECT room_id FROM receipts_linearized"
                "       WHERE receipt_type = 'm.read' AND user_id = ?"
                "       GROUP BY room_id"
                "   )"
                "   AND ep.user_id = ?"
                "   AND ep.stream_ordering > ?"
                "   AND ep.stream_ordering <= ?"
                " ORDER BY ep.stream_ordering ASC LIMIT ?"
            )
            args = [
                user_id, user_id,
                min_stream_ordering, max_stream_ordering, limit,
            ]
            txn.execute(sql, args)
            return txn.fetchall()
        no_read_receipt = yield self.runInteraction(
            "get_unread_push_actions_for_user_in_range_http_nrr", get_no_receipt
        )

        notifs = [
            {
                "event_id": row[0],
                "room_id": row[1],
                "stream_ordering": row[2],
                "actions": _deserialize_action(row[3], row[4]),
            } for row in after_read_receipt + no_read_receipt
        ]

        # Now sort it so it's ordered correctly, since currently it will
        # contain results from the first query, correctly ordered, followed
        # by results from the second query, but we want them all ordered
        # by stream_ordering, oldest first.
        notifs.sort(key=lambda r: r['stream_ordering'])

        # Take only up to the limit. We have to stop at the limit because
        # one of the subqueries may have hit the limit.
        defer.returnValue(notifs[:limit])

    @defer.inlineCallbacks
    def get_unread_push_actions_for_user_in_range_for_email(
        self, user_id, min_stream_ordering, max_stream_ordering, limit=20
    ):
        """Get a list of the most recent unread push actions for a given user,
        within the given stream ordering range. Called by the emailpusher

        Args:
            user_id (str): The user to fetch push actions for.
            min_stream_ordering(int): The exclusive lower bound on the
                stream ordering of event push actions to fetch.
            max_stream_ordering(int): The inclusive upper bound on the
                stream ordering of event push actions to fetch.
            limit (int): The maximum number of rows to return.
        Returns:
            A promise which resolves to a list of dicts with the keys "event_id",
            "room_id", "stream_ordering", "actions", "received_ts".
            The list will be ordered by descending received_ts.
            The list will have between 0~limit entries.
        """
        # find rooms that have a read receipt in them and return the most recent
        # push actions
        def get_after_receipt(txn):
            sql = (
                "SELECT ep.event_id, ep.room_id, ep.stream_ordering, ep.actions,"
                "  ep.highlight, e.received_ts"
                " FROM ("
                "   SELECT room_id,"
                "       MAX(topological_ordering) as topological_ordering,"
                "       MAX(stream_ordering) as stream_ordering"
                "   FROM events"
                "   INNER JOIN receipts_linearized USING (room_id, event_id)"
                "   WHERE receipt_type = 'm.read' AND user_id = ?"
                "   GROUP BY room_id"
                ") AS rl,"
                " event_push_actions AS ep"
                " INNER JOIN events AS e USING (room_id, event_id)"
                " WHERE"
                "   ep.room_id = rl.room_id"
                "   AND ("
                "       ep.topological_ordering > rl.topological_ordering"
                "       OR ("
                "           ep.topological_ordering = rl.topological_ordering"
                "           AND ep.stream_ordering > rl.stream_ordering"
                "       )"
                "   )"
                "   AND ep.user_id = ?"
                "   AND ep.stream_ordering > ?"
                "   AND ep.stream_ordering <= ?"
                " ORDER BY ep.stream_ordering DESC LIMIT ?"
            )
            args = [
                user_id, user_id,
                min_stream_ordering, max_stream_ordering, limit,
            ]
            txn.execute(sql, args)
            return txn.fetchall()
        after_read_receipt = yield self.runInteraction(
            "get_unread_push_actions_for_user_in_range_email_arr", get_after_receipt
        )

        # There are rooms with push actions in them but you don't have a read receipt in
        # them e.g. rooms you've been invited to, so get push actions for rooms which do
        # not have read receipts in them too.
        def get_no_receipt(txn):
            sql = (
                "SELECT ep.event_id, ep.room_id, ep.stream_ordering, ep.actions,"
                "   ep.highlight, e.received_ts"
                " FROM event_push_actions AS ep"
                " INNER JOIN events AS e USING (room_id, event_id)"
                " WHERE"
                "   ep.room_id NOT IN ("
                "     SELECT room_id FROM receipts_linearized"
                "       WHERE receipt_type = 'm.read' AND user_id = ?"
                "       GROUP BY room_id"
                "   )"
                "   AND ep.user_id = ?"
                "   AND ep.stream_ordering > ?"
                "   AND ep.stream_ordering <= ?"
                " ORDER BY ep.stream_ordering DESC LIMIT ?"
            )
            args = [
                user_id, user_id,
                min_stream_ordering, max_stream_ordering, limit,
            ]
            txn.execute(sql, args)
            return txn.fetchall()
        no_read_receipt = yield self.runInteraction(
            "get_unread_push_actions_for_user_in_range_email_nrr", get_no_receipt
        )

        # Make a list of dicts from the two sets of results.
        notifs = [
            {
                "event_id": row[0],
                "room_id": row[1],
                "stream_ordering": row[2],
                "actions": _deserialize_action(row[3], row[4]),
                "received_ts": row[5],
            } for row in after_read_receipt + no_read_receipt
        ]

        # Now sort it so it's ordered correctly, since currently it will
        # contain results from the first query, correctly ordered, followed
        # by results from the second query, but we want them all ordered
        # by received_ts (most recent first)
        notifs.sort(key=lambda r: -(r['received_ts'] or 0))

        # Now return the first `limit`
        defer.returnValue(notifs[:limit])

    @defer.inlineCallbacks
    def get_push_actions_for_user(self, user_id, before=None, limit=50,
                                  only_highlight=False):
        def f(txn):
            before_clause = ""
            if before:
                before_clause = "AND epa.stream_ordering < ?"
                args = [user_id, before, limit]
            else:
                args = [user_id, limit]

            if only_highlight:
                if len(before_clause) > 0:
                    before_clause += " "
                before_clause += "AND epa.highlight = 1"

            # NB. This assumes event_ids are globally unique since
            # it makes the query easier to index
            sql = (
                "SELECT epa.event_id, epa.room_id,"
                " epa.stream_ordering, epa.topological_ordering,"
                " epa.actions, epa.highlight, epa.profile_tag, e.received_ts"
                " FROM event_push_actions epa, events e"
                " WHERE epa.event_id = e.event_id"
                " AND epa.user_id = ? %s"
                " ORDER BY epa.stream_ordering DESC"
                " LIMIT ?"
                % (before_clause,)
            )
            txn.execute(sql, args)
            return self.cursor_to_dict(txn)

        push_actions = yield self.runInteraction(
            "get_push_actions_for_user", f
        )
        for pa in push_actions:
            pa["actions"] = _deserialize_action(pa["actions"], pa["highlight"])
        defer.returnValue(push_actions)

    @defer.inlineCallbacks
    def get_time_of_last_push_action_before(self, stream_ordering):
        def f(txn):
            sql = (
                "SELECT e.received_ts"
                " FROM event_push_actions AS ep"
                " JOIN events e ON ep.room_id = e.room_id AND ep.event_id = e.event_id"
                " WHERE ep.stream_ordering > ?"
                " ORDER BY ep.stream_ordering ASC"
                " LIMIT 1"
            )
            txn.execute(sql, (stream_ordering,))
            return txn.fetchone()
        result = yield self.runInteraction("get_time_of_last_push_action_before", f)
        defer.returnValue(result[0] if result else None)

    @defer.inlineCallbacks
    def get_latest_push_action_stream_ordering(self):
        def f(txn):
            txn.execute("SELECT MAX(stream_ordering) FROM event_push_actions")
            return txn.fetchone()
        result = yield self.runInteraction(
            "get_latest_push_action_stream_ordering", f
        )
        defer.returnValue(result[0] or 0)

    def _remove_push_actions_for_event_id_txn(self, txn, room_id, event_id):
        # Sad that we have to blow away the cache for the whole room here
        txn.call_after(
            self.get_unread_event_push_actions_by_room_for_user.invalidate_many,
            (room_id,)
        )
        txn.execute(
            "DELETE FROM event_push_actions WHERE room_id = ? AND event_id = ?",
            (room_id, event_id)
        )

    def _remove_old_push_actions_before_txn(self, txn, room_id, user_id,
                                            topological_ordering, stream_ordering):
        """
        Purges old push actions for a user and room before a given
        topological_ordering.

        We however keep a months worth of highlighted notifications, so that
        users can still get a list of recent highlights.

        Args:
            txn: The transcation
            room_id: Room ID to delete from
            user_id: user ID to delete for
            topological_ordering: The lowest topological ordering which will
                                  not be deleted.
        """
        txn.call_after(
            self.get_unread_event_push_actions_by_room_for_user.invalidate_many,
            (room_id, user_id, )
        )

        # We need to join on the events table to get the received_ts for
        # event_push_actions and sqlite won't let us use a join in a delete so
        # we can't just delete where received_ts < x. Furthermore we can
        # only identify event_push_actions by a tuple of room_id, event_id
        # we we can't use a subquery.
        # Instead, we look up the stream ordering for the last event in that
        # room received before the threshold time and delete event_push_actions
        # in the room with a stream_odering before that.
        txn.execute(
            "DELETE FROM event_push_actions "
            " WHERE user_id = ? AND room_id = ? AND "
            " topological_ordering <= ?"
            " AND ((stream_ordering < ? AND highlight = 1) or highlight = 0)",
            (user_id, room_id, topological_ordering, self.stream_ordering_month_ago)
        )

        txn.execute("""
            DELETE FROM event_push_summary
            WHERE room_id = ? AND user_id = ? AND stream_ordering <= ?
        """, (room_id, user_id, stream_ordering))

    @defer.inlineCallbacks
    def _find_stream_orderings_for_times(self):
        yield self.runInteraction(
            "_find_stream_orderings_for_times",
            self._find_stream_orderings_for_times_txn
        )

    def _find_stream_orderings_for_times_txn(self, txn):
        logger.info("Searching for stream ordering 1 month ago")
        self.stream_ordering_month_ago = self._find_first_stream_ordering_after_ts_txn(
            txn, self._clock.time_msec() - 30 * 24 * 60 * 60 * 1000
        )
        logger.info(
            "Found stream ordering 1 month ago: it's %d",
            self.stream_ordering_month_ago
        )
        logger.info("Searching for stream ordering 1 day ago")
        self.stream_ordering_day_ago = self._find_first_stream_ordering_after_ts_txn(
            txn, self._clock.time_msec() - 24 * 60 * 60 * 1000
        )
        logger.info(
            "Found stream ordering 1 day ago: it's %d",
            self.stream_ordering_day_ago
        )

    def _find_first_stream_ordering_after_ts_txn(self, txn, ts):
        """
        Find the stream_ordering of the first event that was received after
        a given timestamp. This is relatively slow as there is no index on
        received_ts but we can then use this to delete push actions before
        this.

        received_ts must necessarily be in the same order as stream_ordering
        and stream_ordering is indexed, so we manually binary search using
        stream_ordering
        """
        txn.execute("SELECT MAX(stream_ordering) FROM events")
        max_stream_ordering = txn.fetchone()[0]

        if max_stream_ordering is None:
            return 0

        range_start = 0
        range_end = max_stream_ordering

        sql = (
            "SELECT received_ts FROM events"
            " WHERE stream_ordering > ?"
            " ORDER BY stream_ordering"
            " LIMIT 1"
        )

        while range_end - range_start > 1:
            middle = int((range_end + range_start) / 2)
            txn.execute(sql, (middle,))
            middle_ts = txn.fetchone()[0]
            if ts > middle_ts:
                range_start = middle
            else:
                range_end = middle

        return range_end

    @defer.inlineCallbacks
    def _rotate_notifs(self):
        if self._doing_notif_rotation or self.stream_ordering_day_ago is None:
            return
        self._doing_notif_rotation = True

        try:
            while True:
                logger.info("Rotating notifications")

                caught_up = yield self.runInteraction(
                    "_rotate_notifs",
                    self._rotate_notifs_txn
                )
                if caught_up:
                    break
                yield sleep(5)
        finally:
            self._doing_notif_rotation = False

    def _rotate_notifs_txn(self, txn):
        """Archives older notifications into event_push_summary. Returns whether
        the archiving process has caught up or not.
        """

        # We want to make sure that we only ever do this one at a time
        self.database_engine.lock_table(txn, "event_push_summary")

        # We don't to try and rotate millions of rows at once, so we cap the
        # maximum stream ordering we'll rotate before.
        txn.execute("""
            SELECT stream_ordering FROM event_push_actions
            ORDER BY stream_ordering ASC LIMIT 1 OFFSET 50000
        """)
        stream_row = txn.fetchone()
        if stream_row:
            offset_stream_ordering, = stream_row
            rotate_to_stream_ordering = min(
                self.stream_ordering_day_ago, offset_stream_ordering
            )
            caught_up = offset_stream_ordering >= self.stream_ordering_day_ago
        else:
            rotate_to_stream_ordering = self.stream_ordering_day_ago
            caught_up = True

        self._rotate_notifs_before_txn(txn, rotate_to_stream_ordering)

        # We have caught up iff we were limited by `stream_ordering_day_ago`
        return caught_up

    def _rotate_notifs_before_txn(self, txn, rotate_to_stream_ordering):
        old_rotate_stream_ordering = self._simple_select_one_onecol_txn(
            txn,
            table="event_push_summary_stream_ordering",
            keyvalues={},
            retcol="stream_ordering",
        )

        # Calculate the new counts that should be upserted into event_push_summary
        sql = """
            SELECT user_id, room_id,
                coalesce(old.notif_count, 0) + upd.notif_count,
                upd.stream_ordering,
                old.user_id
            FROM (
                SELECT user_id, room_id, count(*) as notif_count,
                    max(stream_ordering) as stream_ordering
                FROM event_push_actions
                WHERE ? <= stream_ordering AND stream_ordering < ?
                    AND highlight = 0
                GROUP BY user_id, room_id
            ) AS upd
            LEFT JOIN event_push_summary AS old USING (user_id, room_id)
        """

        txn.execute(sql, (old_rotate_stream_ordering, rotate_to_stream_ordering,))
        rows = txn.fetchall()

        # If the `old.user_id` above is NULL then we know there isn't already an
        # entry in the table, so we simply insert it. Otherwise we update the
        # existing table.
        self._simple_insert_many_txn(
            txn,
            table="event_push_summary",
            values=[
                {
                    "user_id": row[0],
                    "room_id": row[1],
                    "notif_count": row[2],
                    "stream_ordering": row[3],
                }
                for row in rows if row[4] is None
            ]
        )

        txn.executemany(
            """
                UPDATE event_push_summary SET notif_count = ?, stream_ordering = ?
                WHERE user_id = ? AND room_id = ?
            """,
            ((row[2], row[3], row[0], row[1],) for row in rows if row[4] is not None)
        )

        txn.execute(
            "DELETE FROM event_push_actions"
            " WHERE ? <= stream_ordering AND stream_ordering < ? AND highlight = 0",
            (old_rotate_stream_ordering, rotate_to_stream_ordering,)
        )

        txn.execute(
            "UPDATE event_push_summary_stream_ordering SET stream_ordering = ?",
            (rotate_to_stream_ordering,)
        )


def _action_has_highlight(actions):
    for action in actions:
        try:
            if action.get("set_tweak", None) == "highlight":
                return action.get("value", True)
        except AttributeError:
            pass

    return False<|MERGE_RESOLUTION|>--- conflicted
+++ resolved
@@ -118,45 +118,12 @@
     def get_unread_event_push_actions_by_room_for_user(
             self, room_id, user_id, last_read_event_id
     ):
-<<<<<<< HEAD
-        def _get_unread_event_push_actions_by_room(txn):
-            sql = (
-                "SELECT stream_ordering, topological_ordering"
-                " FROM events"
-                " WHERE room_id = ? AND event_id = ?"
-            )
-            txn.execute(
-                sql, (room_id, last_read_event_id)
-            )
-            results = txn.fetchall()
-            if len(results) == 0:
-                return {"notify_count": 0, "highlight_count": 0}
-
-            stream_ordering = results[0][0]
-            topological_ordering = results[0][1]
-            token = RoomStreamToken(
-                topological_ordering, stream_ordering
-            )
-
-            # First get number of notifications.
-            # We don't need to put a notif=1 clause as all rows always have
-            # notif=1
-            sql = (
-                "SELECT count(*)"
-                " FROM (SELECT * FROM event_push_actions"
-                " WHERE"
-                " user_id = ?"
-                " AND room_id = ?"
-                " AND %s LIMIT 100) as ea"
-            ) % (lower_bound(token, self.database_engine, inclusive=False),)
-=======
         ret = yield self.runInteraction(
             "get_unread_event_push_actions_by_room",
             self._get_unread_counts_by_receipt_txn,
             room_id, user_id, last_read_event_id
         )
         defer.returnValue(ret)
->>>>>>> b6557f2c
 
     def _get_unread_counts_by_receipt_txn(self, txn, room_id, user_id,
                                           last_read_event_id):
@@ -190,11 +157,11 @@
         # notif=1
         sql = (
             "SELECT count(*)"
-            " FROM event_push_actions ea"
+            " FROM (SELECT * FROM event_push_actions"
             " WHERE"
             " user_id = ?"
             " AND room_id = ?"
-            " AND %s"
+            " AND %s LIMIT 100) as ea"
         ) % (lower_bound(token, self.database_engine, inclusive=False),)
 
         txn.execute(sql, (user_id, room_id))
